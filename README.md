--- conflicted
+++ resolved
@@ -261,7 +261,7 @@
 *Estimated runtime (excluding queuing time): < 30 seconds*
 
 ### Step 7: Motif Alignment
-<<<<<<< HEAD
+
 Performs a comprehensive motif analysis on inputted nucleotide sequence data by: 
 - Scanning open chromatin regions for motifs in conserved nucleotide regions across liver and pancreas tissue data for both human and mouse over promoter and enhancer regions
 - Appropriately finding the motifs that occur in these OCRs significantly more than expected by chance
@@ -281,11 +281,8 @@
 ```bash
 conda install MEME-suite
 ```
-=======
-TODO: add description
 
 *Estimated runtime (excluding queuing time): < 3 hours*
->>>>>>> 80225d45
 
 ### Additional Step: Functional Enrichment Analysis
 
